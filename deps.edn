--- conflicted
+++ resolved
@@ -81,17 +81,11 @@
          "modules/shared-utils/resources"]
  :aliases {:test
            {:extra-paths ["test"]
-<<<<<<< HEAD
-            :extra-deps {lambdaisland/kaocha {:mvn/version "1.60.977"}
+            :extra-deps {lambdaisland/kaocha {:mvn/version "1.62.993"}
                          org.clojure/test.check {:mvn/version "1.1.1"}
                          pfeodrippe/pitoco {:git/url "https://github.com/pfeodrippe/pitoco.git"
                                             :sha "b96d2830050f646b6340a075558f92f1695bb415"}}
             #_ #_:main-opts ["-m" "kaocha.runner"]}
-=======
-            :extra-deps {lambdaisland/kaocha {:mvn/version "1.62.993"}
-                         org.clojure/test.check {:mvn/version "1.1.1"}}
-            :main-opts ["-m" "kaocha.runner"]}
->>>>>>> 9af64272
 
            :clj-kondo
            {:extra-deps {clj-kondo/clj-kondo {:mvn/version "2022.02.09"}}
